--- conflicted
+++ resolved
@@ -55,15 +55,10 @@
         self.write_register_16bit(Register::CMD, Register::CMD_SOFT_RESET)?;
         self.delay.delay_us(2000);
 
-<<<<<<< HEAD
         //let mut reg_data = [0u8; 3];
         //reg_data[0] = 0x01; // sensor error conditins register
         let status = self.read_register(0x01)?;
         if (status & 0b0000_0001) != 0 {
-=======
-        let result = self.read_register(0x01)?;
-        if result != 0 {
->>>>>>> a71f37bf
             return Err(Error::InvalidDevice);
         }
 
